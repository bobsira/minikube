--- conflicted
+++ resolved
@@ -26,11 +26,7 @@
       --apiserver-names strings           A set of apiserver names which are used in the generated certificate for kubernetes.  This can be used if you want to make the apiserver available from outside the machine
       --apiserver-port int                The apiserver listening port (default 8443)
       --auto-update-drivers               If set, automatically updates drivers to the latest version. Defaults to true. (default true)
-<<<<<<< HEAD
-      --base-image string                 The base image to use for docker/podman drivers. Intended for local development. (default "gcr.io/k8s-minikube/kicbase-builds:v0.0.39-1684174587-16506@sha256:51a39835ef9010573e2f8e27e53af170f9243edf03a82d5d26375d9511de970f")
-=======
       --base-image string                 The base image to use for docker/podman drivers. Intended for local development. (default "gcr.io/k8s-minikube/kicbase-builds:v0.0.39-1683580114-16069@sha256:6c7bb1051911da0c2d7a414b8e1bebd8ab4c6015c82be5a2716c237af0c1a8ba")
->>>>>>> 17d52a20
       --binary-mirror string              Location to fetch kubectl, kubelet, & kubeadm binaries from.
       --cache-images                      If true, cache docker images for the current bootstrapper and load them into the machine. Always false with --driver=none. (default true)
       --cert-expiration duration          Duration until minikube certificate expiration, defaults to three years (26280h). (default 26280h0m0s)
