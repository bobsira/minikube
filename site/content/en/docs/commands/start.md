--- conflicted
+++ resolved
@@ -50,15 +50,11 @@
                                           		Valid kubeadm parameters: ignore-preflight-errors, dry-run, kubeconfig, kubeconfig-dir, node-name, cri-socket, experimental-upload-certs, certificate-key, rootfs, skip-phases, pod-network-cidr
       --feature-gates string              A set of key=value pairs that describe feature gates for alpha/experimental features.
       --force                             Force minikube to perform possibly dangerous operations
-<<<<<<< HEAD
-      --force-systemd                     If set, force the container runtime to use sytemd as cgroup manager. Currently available for docker and crio. Defaults to false.
+      --force-systemd                     If set, force the container runtime to use sytemd as cgroup manager. Defaults to false.
       --generic-ip-address string         IP address (generic)
       --generic-ssh-key string            SSH key (generic)
       --generic-ssh-port int              SSH port (generic) (default 22)
       --generic-ssh-user string           SSH user (generic) (default "root")
-=======
-      --force-systemd                     If set, force the container runtime to use sytemd as cgroup manager. Defaults to false.
->>>>>>> 857e0a20
       --host-dns-resolver                 Enable host resolver for NAT DNS requests (virtualbox driver only) (default true)
       --host-only-cidr string             The CIDR to be used for the minikube VM (virtualbox driver only) (default "192.168.99.1/24")
       --host-only-nic-type string         NIC Type used for host only network. One of Am79C970A, Am79C973, 82540EM, 82543GC, 82545EM, or virtio (virtualbox driver only) (default "virtio")
