name: CI
on: [pull_request]
env:
  GOPROXY: https://proxy.golang.org
jobs:
  # Runs before all other jobs
  # builds the minikube binaries
  build_minikube:
    env:
      TIME_ELAPSED: time
      JOB_NAME: "Docker_Ubuntu_16_04"
      GOPOGH_RESULT: ""
    runs-on: ubuntu-18.04
    steps:
    - uses: actions/checkout@v2
    - name: Download Dependencies
      run : go mod download
    - name: Build Binaries
      run : |
        make minikube-linux-amd64
        make e2e-linux-amd64
        cp -r test/integration/testdata ./out
        whoami
        echo github ref $GITHUB_REF
        echo workflow $GITHUB_WORKFLOW
        echo home $HOME
        echo event name $GITHUB_EVENT_NAME
        echo workspace $GITHUB_WORKSPACE
        echo "end of debug stuff"
        echo $(which jq)
    - uses: actions/upload-artifact@v1
      with:
        name: minikube_binaries
        path: out
  lint:
    env:
      TIME_ELAPSED: time
      JOB_NAME: "lint"
      GOPOGH_RESULT: ""
    runs-on: ubuntu-18.04
    steps:
    - uses: actions/checkout@v2
    - name: Install libvirt
      run : |
        sudo apt-get update
        sudo apt-get install -y libvirt-dev
    - name: Download Dependencies
      run : go mod download
    - name: Lint
      env:
        TESTSUITE: lintall
      run : make test
      continue-on-error: false
  unit_test:
    env:
      TIME_ELAPSED: time
      JOB_NAME: "unit_test"
      GOPOGH_RESULT: ""
    runs-on: ubuntu-18.04
    steps:
    - uses: actions/checkout@v2
    - name: Install libvirt
      run : |
        sudo apt-get update
        sudo apt-get install -y libvirt-dev
    - name: Download Dependencies
      run : go mod download
    - name: Unit Test
      env:
        TESTSUITE: unittest
      run :
        make test
      continue-on-error: false
  # Run the following integration tests after the build_minikube
  # They will run in parallel and use the binaries in previous step
  docker_ubuntu_16_04:
    needs: [build_minikube]
    env:
      TIME_ELAPSED: time
      JOB_NAME: "Docker_Ubuntu_16_04"
      GOPOGH_RESULT: ""
      SHELL: "/bin/bash" # To prevent https://github.com/kubernetes/minikube/issues/6643
    runs-on: ubuntu-16.04
    steps:
    - name: Docker Info
      shell: bash
      run: |
        docker info || true
        docker version || true
        docker ps || true
    - name: Install lz4
      shell: bash
      run: |
        sudo apt-get update -qq
        sudo apt-get -qq -y install liblz4-tool
    - name: Install gopogh
      shell: bash
      run: |
        curl -LO https://github.com/medyagh/gopogh/releases/download/v0.1.16/gopogh-linux-amd64
        sudo install gopogh-linux-amd64 /usr/local/bin/gopogh
    - name: Download Binaries
      uses: actions/download-artifact@v1
      with:
        name: minikube_binaries
    - name: Run Integration Test
      continue-on-error: true
      # bash {0} to allow test to continue to next step. in case of
      shell: bash {0}
      run: |
        cd minikube_binaries
        mkdir -p report
        mkdir -p testhome
        chmod a+x e2e-*
        chmod a+x minikube-*
        START_TIME=$(date -u +%s)
        KUBECONFIG=$(pwd)/testhome/kubeconfig MINIKUBE_HOME=$(pwd)/testhome ./e2e-linux-amd64 -minikube-start-args=--vm-driver=docker -test.timeout=80m -test.v -timeout-multiplier=1.5 -binary=./minikube-linux-amd64 2>&1 | tee ./report/testout.txt
        END_TIME=$(date -u +%s)
        TIME_ELAPSED=$(($END_TIME-$START_TIME))
        min=$((${TIME_ELAPSED}/60))
        sec=$((${TIME_ELAPSED}%60))
        TIME_ELAPSED="${min} min $sec seconds "
        echo ::set-env name=TIME_ELAPSED::${TIME_ELAPSED}
    - name: Generate HTML Report
      shell: bash
      run: |
        cd minikube_binaries
        export PATH=${PATH}:`go env GOPATH`/bin
        go tool test2json -t < ./report/testout.txt > ./report/testout.json || true
        STAT=$(gopogh -in ./report/testout.json -out ./report/testout.html -name "${JOB_NAME} ${GITHUB_REF}" -repo "${GITHUB_REPOSITORY}"  -details "${GITHUB_SHA}")  || true
        echo status: ${STAT}
        FailNum=$(echo $STAT | jq '.NumberOfFail')
        TestsNum=$(echo $STAT | jq '.NumberOfTests')
        GOPOGH_RESULT="${JOB_NAME} : completed with ${FailNum} / ${TestsNum} failures in ${TIME_ELAPSED}"
        echo ::set-env name=GOPOGH_RESULT::${GOPOGH_RESULT}
        echo ::set-env name=STAT::${STAT}
    - uses: actions/upload-artifact@v1
      with:
        name: docker_ubuntu_16_04
        path: minikube_binaries/report
    - name: The End Result Docker on ubuntu 16:04
      shell: bash
      run: |
        echo ${GOPOGH_RESULT}
        numFail=$(echo $STAT | jq '.NumberOfFail')
        echo "----------------${numFail} Failures----------------------------"
        echo $STAT | jq '.FailedTests' || true
        echo "-------------------------------------------------------"
        if [ "$numFail" -gt 0 ];then echo "*** $numFail Failed ***";exit 2;fi
  docker_ubuntu_18_04:
    runs-on: ubuntu-18.04
    env:
      TIME_ELAPSED: time
      JOB_NAME: "Docker_Ubuntu_18_04"
      GOPOGH_RESULT: ""
      SHELL: "/bin/bash" # To prevent https://github.com/kubernetes/minikube/issues/6643
    needs: [build_minikube]
    steps:
    - name: Install lz4
      shell: bash
      run: |
        sudo apt-get update -qq
        sudo apt-get -qq -y install liblz4-tool
    - name: Docker Info
      shell: bash
      run: |
        docker info || true
        docker version || true
        docker ps || true
    - name: Install gopogh
      shell: bash
      run: |
        curl -LO https://github.com/medyagh/gopogh/releases/download/v0.1.16/gopogh-linux-amd64
        sudo install gopogh-linux-amd64 /usr/local/bin/gopogh
    - name: Download Binaries
      uses: actions/download-artifact@v1
      with:
        name: minikube_binaries
    - name: Run Integration Test
      continue-on-error: true
      # bash {0} to allow test to continue to next step. in case of
      shell: bash {0}
      run: |
        cd minikube_binaries
        mkdir -p report
        mkdir -p testhome
        chmod a+x e2e-*
        chmod a+x minikube-*
        START_TIME=$(date -u +%s)
        KUBECONFIG=$(pwd)/testhome/kubeconfig MINIKUBE_HOME=$(pwd)/testhome ./e2e-linux-amd64 -minikube-start-args=--driver=docker -test.timeout=70m -test.v -timeout-multiplier=1.5 -binary=./minikube-linux-amd64 2>&1 | tee ./report/testout.txt
        END_TIME=$(date -u +%s)
        TIME_ELAPSED=$(($END_TIME-$START_TIME))
        min=$((${TIME_ELAPSED}/60))
        sec=$((${TIME_ELAPSED}%60))
        TIME_ELAPSED="${min} min $sec seconds "
        echo ::set-env name=TIME_ELAPSED::${TIME_ELAPSED}
    - name: Generate HTML Report
      shell: bash
      run: |
        cd minikube_binaries
        export PATH=${PATH}:`go env GOPATH`/bin
        go tool test2json -t < ./report/testout.txt > ./report/testout.json || true
        STAT=$(gopogh -in ./report/testout.json -out ./report/testout.html -name "${JOB_NAME} ${GITHUB_REF}" -repo "${GITHUB_REPOSITORY}"  -details "${GITHUB_SHA}")  || true
        echo status: ${STAT}
        FailNum=$(echo $STAT | jq '.NumberOfFail')
        TestsNum=$(echo $STAT | jq '.NumberOfTests')
        GOPOGH_RESULT="${JOB_NAME} : completed with ${FailNum} / ${TestsNum} failures in ${TIME_ELAPSED}"
        echo ::set-env name=GOPOGH_RESULT::${GOPOGH_RESULT}
        echo ::set-env name=STAT::${STAT}
    - uses: actions/upload-artifact@v1
      with:
        name: docker_ubuntu_18_04
        path: minikube_binaries/report
    - name: The End Result - Docker On Ubuntu 18:04
      shell: bash
      run: |
        echo ${GOPOGH_RESULT}
        numFail=$(echo $STAT | jq '.NumberOfFail')
        echo "----------------${numFail} Failures----------------------------"
        echo $STAT | jq '.FailedTests' || true
        echo "-------------------------------------------------------"
        if [ "$numFail" -gt 0 ];then echo "*** $numFail Failed ***";exit 2;fi
  none_ubuntu16_04:
    needs: [build_minikube]
    env:
      TIME_ELAPSED: time
      JOB_NAME: "None_Ubuntu_16_04"
      GOPOGH_RESULT: ""
      SHELL: "/bin/bash" # To prevent https://github.com/kubernetes/minikube/issues/6643
    runs-on: ubuntu-16.04
    steps:
<<<<<<< HEAD
    - name: Install lz4
=======
    # conntrack is required for kubernetes 1.18 and higher
    - name: Install conntrack
>>>>>>> 58715419
      shell: bash
      run: |
        sudo apt-get update -qq
        sudo apt-get -qq -y install conntrack
    - name: Install gopogh
      shell: bash
      run: |
        curl -LO https://github.com/medyagh/gopogh/releases/download/v0.1.16/gopogh-linux-amd64
        sudo install gopogh-linux-amd64 /usr/local/bin/gopogh
    - name: Download Binaries
      uses: actions/download-artifact@v1
      with:
        name: minikube_binaries
    - name: Run Integration Test
      continue-on-error: true
      # bash {0} to allow test to continue to next step. in case of
      shell: bash {0}
      run: |
        cd minikube_binaries
        mkdir -p report
        mkdir -p testhome
        chmod a+x e2e-*
        chmod a+x minikube-*
        START_TIME=$(date -u +%s)
        KUBECONFIG=$(pwd)/testhome/kubeconfig MINIKUBE_HOME=$(pwd)/testhome sudo -E ./e2e-linux-amd64 -minikube-start-args=--driver=none -test.timeout=70m -test.v -timeout-multiplier=1.5 -binary=./minikube-linux-amd64 2>&1 | tee ./report/testout.txt
        END_TIME=$(date -u +%s)
        TIME_ELAPSED=$(($END_TIME-$START_TIME))
        min=$((${TIME_ELAPSED}/60))
        sec=$((${TIME_ELAPSED}%60))
        TIME_ELAPSED="${min} min $sec seconds "
        echo ::set-env name=TIME_ELAPSED::${TIME_ELAPSED}
    - name: Generate HTML Report
      shell: bash
      run: |
        cd minikube_binaries
        export PATH=${PATH}:`go env GOPATH`/bin
        go tool test2json -t < ./report/testout.txt > ./report/testout.json || true
        STAT=$(gopogh -in ./report/testout.json -out ./report/testout.html -name "${JOB_NAME} ${GITHUB_REF}" -repo "${GITHUB_REPOSITORY}"  -details "${GITHUB_SHA}")  || true
        echo status: ${STAT}
        FailNum=$(echo $STAT | jq '.NumberOfFail')
        TestsNum=$(echo $STAT | jq '.NumberOfTests')
        GOPOGH_RESULT="${JOB_NAME} : completed with ${FailNum} / ${TestsNum} failures in ${TIME_ELAPSED}"
        echo ::set-env name=GOPOGH_RESULT::${GOPOGH_RESULT}
        echo ::set-env name=STAT::${STAT}
    - uses: actions/upload-artifact@v1
      with:
        name: none_ubuntu16_04
        path: minikube_binaries/report
    - name: The End Result - None On Ubuntu 16:04
      shell: bash
      run: |
        echo ${GOPOGH_RESULT}
        numFail=$(echo $STAT | jq '.NumberOfFail')
        echo "----------------${numFail} Failures----------------------------"
        echo $STAT | jq '.FailedTests' || true
        echo "-------------------------------------------------------"
        if [ "$numFail" -gt 0 ];then echo "*** $numFail Failed ***";exit 2;fi
  none_ubuntu18_04:
    needs: [build_minikube]
    env:
      TIME_ELAPSED: time
      JOB_NAME: "None_Ubuntu_18_04"
      GOPOGH_RESULT: ""
      SHELL: "/bin/bash" # To prevent https://github.com/kubernetes/minikube/issues/6643
    runs-on: ubuntu-18.04
    steps:
<<<<<<< HEAD
    - name: Install lz4
=======
    # conntrack is required for kubernetes 1.18 and higher
    - name: Install conntrack
>>>>>>> 58715419
      shell: bash
      run: |
        sudo apt-get update -qq
        sudo apt-get -qq -y install conntrack
    - name: Install gopogh
      shell: bash
      run: |
        curl -LO https://github.com/medyagh/gopogh/releases/download/v0.1.16/gopogh-linux-amd64
        sudo install gopogh-linux-amd64 /usr/local/bin/gopogh
    - name: Download Binaries
      uses: actions/download-artifact@v1
      with:
        name: minikube_binaries
    - name: Run Integration Test
      continue-on-error: true
      # bash {0} to allow test to continue to next step. in case of
      shell: bash {0}
      run: |
        cd minikube_binaries
        mkdir -p report
        mkdir -p testhome
        chmod a+x e2e-*
        chmod a+x minikube-*
        START_TIME=$(date -u +%s)
        KUBECONFIG=$(pwd)/testhome/kubeconfig MINIKUBE_HOME=$(pwd)/testhome sudo -E ./e2e-linux-amd64 -minikube-start-args=--driver=none -test.timeout=70m -test.v -timeout-multiplier=1.5 -binary=./minikube-linux-amd64 2>&1 | tee ./report/testout.txt
        END_TIME=$(date -u +%s)
        TIME_ELAPSED=$(($END_TIME-$START_TIME))
        min=$((${TIME_ELAPSED}/60))
        sec=$((${TIME_ELAPSED}%60))
        TIME_ELAPSED="${min} min $sec seconds "
        echo ::set-env name=TIME_ELAPSED::${TIME_ELAPSED}
    - name: Generate HTML Report
      shell: bash
      run: |
        cd minikube_binaries
        export PATH=${PATH}:`go env GOPATH`/bin
        go tool test2json -t < ./report/testout.txt > ./report/testout.json || true
        STAT=$(gopogh -in ./report/testout.json -out ./report/testout.html -name "${JOB_NAME} ${GITHUB_REF}" -repo "${GITHUB_REPOSITORY}"  -details "${GITHUB_SHA}")  || true
        echo status: ${STAT}
        FailNum=$(echo $STAT | jq '.NumberOfFail')
        TestsNum=$(echo $STAT | jq '.NumberOfTests')
        GOPOGH_RESULT="${JOB_NAME} : completed with ${FailNum} / ${TestsNum} failures in ${TIME_ELAPSED}"
        echo ::set-env name=GOPOGH_RESULT::${GOPOGH_RESULT}
        echo ::set-env name=STAT::${STAT}
    - uses: actions/upload-artifact@v1
      with:
        name: none_ubuntu18_04
        path: minikube_binaries/report
    - name: The End Result - None on Ubuntu 18:04
      shell: bash
      run: |
        echo ${GOPOGH_RESULT}
        numFail=$(echo $STAT | jq '.NumberOfFail')
        echo "----------------${numFail} Failures----------------------------"
        echo $STAT | jq '.FailedTests' || true
        echo "-------------------------------------------------------"
        if [ "$numFail" -gt 0 ];then echo "*** $numFail Failed ***";exit 2;fi
  podman_ubuntu_18_04:
      needs: [build_minikube]
      env:
        TIME_ELAPSED: time
        JOB_NAME: "Podman_Ubuntu_18_04"
        GOPOGH_RESULT: ""
        SHELL: "/bin/bash" # To prevent https://github.com/kubernetes/minikube/issues/6643
      runs-on: ubuntu-18.04
      steps:
      - name: Install lz4
        shell: bash
        run: |
          sudo apt-get update -qq
          sudo apt-get -qq -y install liblz4-tool
      - name: Install podman
        shell: bash
        run: |
          . /etc/os-release
          sudo sh -c "echo 'deb http://download.opensuse.org/repositories/devel:/kubic:/libcontainers:/stable/xUbuntu_${VERSION_ID}/ /' > /etc/apt/sources.list.d/devel:kubic:libcontainers:stable.list"
          wget -q https://download.opensuse.org/repositories/devel:kubic:libcontainers:stable/xUbuntu_${VERSION_ID}/Release.key -O- | sudo apt-key add -
          sudo apt-key add - < Release.key || true
          sudo apt-get update -qq
          sudo apt-get -qq -y install podman
          sudo podman version || true
          sudo podman info || true
      - name: Install gopogh
        shell: bash
        run: |
          curl -LO https://github.com/medyagh/gopogh/releases/download/v0.1.16/gopogh-linux-amd64
          sudo install gopogh-linux-amd64 /usr/local/bin/gopogh
      - name: Download binaries
        uses: actions/download-artifact@v1
        with:
          name: minikube_binaries
      - name: Run Integration Test
        continue-on-error: true
        # bash {0} to allow test to continue to next step. in case of
        shell: bash {0}
        run: |
          cd minikube_binaries
          mkdir -p report
          mkdir -p testhome
          chmod a+x e2e-*
          chmod a+x minikube-*
          START_TIME=$(date -u +%s)
          KUBECONFIG=$(pwd)/testhome/kubeconfig MINIKUBE_HOME=$(pwd)/testhome sudo -E ./e2e-linux-amd64 -minikube-start-args=--driver=podman -test.timeout=70m -test.v -timeout-multiplier=1.5 -binary=./minikube-linux-amd64 2>&1 | tee ./report/testout.txt
          END_TIME=$(date -u +%s)
          TIME_ELAPSED=$(($END_TIME-$START_TIME))
          min=$((${TIME_ELAPSED}/60))
          sec=$((${TIME_ELAPSED}%60))
          TIME_ELAPSED="${min} min $sec seconds "
          echo ::set-env name=TIME_ELAPSED::${TIME_ELAPSED}
      - name: Generate HTML Report
        shell: bash
        run: |
          cd minikube_binaries
          export PATH=${PATH}:`go env GOPATH`/bin
          go tool test2json -t < ./report/testout.txt > ./report/testout.json || true
          STAT=$(gopogh -in ./report/testout.json -out ./report/testout.html -name "${JOB_NAME} ${GITHUB_REF}" -repo "${GITHUB_REPOSITORY}"  -details "${GITHUB_SHA}")  || true
          echo status: ${STAT}
          FailNum=$(echo $STAT | jq '.NumberOfFail')
          TestsNum=$(echo $STAT | jq '.NumberOfTests')
          GOPOGH_RESULT="${JOB_NAME} : completed with ${FailNum} / ${TestsNum} failures in ${TIME_ELAPSED}"
          echo ::set-env name=GOPOGH_RESULT::${GOPOGH_RESULT}
          echo ::set-env name=STAT::${STAT}
      - uses: actions/upload-artifact@v1
        with:
          name: podman_ubuntu_18_04
          path: minikube_binaries/report
      - name: The End Result - Podman On Ubuntu 18:04
        shell: bash
        run: |
          echo ${GOPOGH_RESULT}
          numFail=$(echo $STAT | jq '.NumberOfFail')
          echo "----------------${numFail} Failures----------------------------"
          echo $STAT | jq '.FailedTests' || true
          echo "-------------------------------------------------------"
          if [ "$numFail" -gt 0 ];then echo "*** $numFail Failed ***";exit 2;fi
  # After all 4 integration tests finished
  # collect all the reports and upload
  upload_all_reports:
    if: always()
    needs: [docker_ubuntu_16_04,docker_ubuntu_18_04,none_ubuntu16_04,none_ubuntu18_04,podman_ubuntu_18_04]
    runs-on: ubuntu-18.04
    steps:
    - name: Download Results docker_ubuntu_16_04
      uses: actions/download-artifact@v1
      with:
        name: docker_ubuntu_16_04
    - name: cp docker_ubuntu_16_04 to all_report
      continue-on-error: true
      shell: bash {0}
      run: |
        mkdir -p all_reports
        cp -r docker_ubuntu_16_04 ./all_reports/
    - name: Download Results docker_ubuntu_18_04
      uses: actions/download-artifact@v1
      with:
        name: docker_ubuntu_18_04
    - name: cp docker_ubuntu_18_04 to all_report
      continue-on-error: true
      shell: bash {0}
      run: |
        mkdir -p all_reports
        cp -r docker_ubuntu_18_04 ./all_reports/
    - name: Download Results none_ubuntu16_04
      uses: actions/download-artifact@v1
      with:
        name: none_ubuntu16_04
    - name: cp none_ubuntu16_04 to all_report
      continue-on-error: true
      shell: bash {0}
      run: |
        mkdir -p all_reports
        cp -r none_ubuntu16_04 ./all_reports/
    - name: Download Results none_ubuntu18_04
      uses: actions/download-artifact@v1
      with:
        name: none_ubuntu18_04
    - name: Copy none_ubuntu18_04 to all_report
      continue-on-error: true
      shell: bash {0}
      run: |
        mkdir -p all_reports
        cp -r none_ubuntu18_04 ./all_reports/
    - name: Download Results podman_ubuntu_18_04
      uses: actions/download-artifact@v1
      with:
        name: podman_ubuntu_18_04
    - name: Copy podman_ubuntu_18_04 to all_report
      continue-on-error: true
      shell: bash {0}
      run: |
        mkdir -p all_reports
        cp -r podman_ubuntu_18_04 ./all_reports/
    - uses: actions/upload-artifact@v1
      with:
        name: all_reports
        path: all_reports<|MERGE_RESOLUTION|>--- conflicted
+++ resolved
@@ -228,12 +228,8 @@
       SHELL: "/bin/bash" # To prevent https://github.com/kubernetes/minikube/issues/6643
     runs-on: ubuntu-16.04
     steps:
-<<<<<<< HEAD
-    - name: Install lz4
-=======
     # conntrack is required for kubernetes 1.18 and higher
     - name: Install conntrack
->>>>>>> 58715419
       shell: bash
       run: |
         sudo apt-get update -qq
@@ -300,12 +296,8 @@
       SHELL: "/bin/bash" # To prevent https://github.com/kubernetes/minikube/issues/6643
     runs-on: ubuntu-18.04
     steps:
-<<<<<<< HEAD
-    - name: Install lz4
-=======
     # conntrack is required for kubernetes 1.18 and higher
     - name: Install conntrack
->>>>>>> 58715419
       shell: bash
       run: |
         sudo apt-get update -qq
