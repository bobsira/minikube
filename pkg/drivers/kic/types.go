--- conflicted
+++ resolved
@@ -24,11 +24,7 @@
 
 const (
 	// Version is the current version of kic
-<<<<<<< HEAD
-	Version = "v0.0.34-1664988738-15075"
-=======
 	Version = "v0.0.35"
->>>>>>> f981dd15
 	// SHA of the kic base image
 	baseImageSHA = "cd7ef1dc75e601c481238e44f98be8b254c59558b27f38b011091d9491c5d428"
 	// The name of the GCR kicbase repository
