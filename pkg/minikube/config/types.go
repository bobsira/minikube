/*
Copyright 2016 The Kubernetes Authors All rights reserved.

Licensed under the Apache License, Version 2.0 (the "License");
you may not use this file except in compliance with the License.
You may obtain a copy of the License at

    http://www.apache.org/licenses/LICENSE-2.0

Unless required by applicable law or agreed to in writing, software
distributed under the License is distributed on an "AS IS" BASIS,
WITHOUT WARRANTIES OR CONDITIONS OF ANY KIND, either express or implied.
See the License for the specific language governing permissions and
limitations under the License.
*/

package config

import (
	"net"

	"github.com/blang/semver"
	"k8s.io/minikube/pkg/util"
)

// Profile represents a minikube profile
type Profile struct {
	Name   string
	Status string // running, stopped
	Config *MachineConfig
}

// MachineConfig contains the parameters used to start a cluster.
type MachineConfig struct {
	Name                string
	KeepContext         bool // used by start and profile command to or not to switch kubectl's current context
	EmbedCerts          bool // used by kubeconfig.Setup
	MinikubeISO         string
	Memory              int
	CPUs                int
	DiskSize            int
	VMDriver            string
	HyperkitVpnKitSock  string   // Only used by the Hyperkit driver
	HyperkitVSockPorts  []string // Only used by the Hyperkit driver
	DockerEnv           []string // Each entry is formatted as KEY=VALUE.
	InsecureRegistry    []string
	RegistryMirror      []string
	HostOnlyCIDR        string // Only used by the virtualbox driver
	HypervVirtualSwitch string
	KVMNetwork          string             // Only used by the KVM driver
	KVMQemuURI          string             // Only used by kvm2
	KVMGPU              bool               // Only used by kvm2
	KVMHidden           bool               // Only used by kvm2
	Downloader          util.ISODownloader `json:"-"`
	DockerOpt           []string           // Each entry is formatted as KEY=VALUE.
	DisableDriverMounts bool               // Only used by virtualbox
	NFSShare            []string
	NFSSharesRoot       string
	UUID                string // Only used by hyperkit to restore the mac address
	NoVTXCheck          bool   // Only used by virtualbox
	DNSProxy            bool   // Only used by virtualbox
	HostDNSResolver     bool   // Only used by virtualbox
	HostOnlyNicType     string // Only used by virtualbox
	NatNicType          string // Only used by virtualbox
	KubernetesConfig    KubernetesConfig
	Nodes               []Node
	Addons              map[string]bool
}

// KubernetesConfig contains the parameters used to configure the VM Kubernetes.
type KubernetesConfig struct {
	KubernetesVersion string
<<<<<<< HEAD
	NodeIP            string
	NodePort          int
	ClusterName       string
	NodeName          string
=======
>>>>>>> 86790638
	APIServerName     string
	APIServerNames    []string
	APIServerIPs      []net.IP
	DNSDomain         string
	ContainerRuntime  string
	CRISocket         string
	NetworkPlugin     string
	FeatureGates      string // https://kubernetes.io/docs/reference/command-line-tools-reference/feature-gates/
	ServiceCIDR       string // the subnet which kubernetes services will be deployed to
	ImageRepository   string
	ExtraOptions      ExtraOptionSlice

	ShouldLoadCachedImages bool
	EnableDefaultCNI       bool
}

// Node contains information about specific nodes in a cluster
type Node struct {
	Name              string
	IP                string
	Port              int
	KubernetesVersion string
	ControlPlane      bool
	Worker            bool
}

// VersionedExtraOption holds information on flags to apply to a specific range
// of versions
type VersionedExtraOption struct {
	// Special Cases:
	//
	// If LessThanOrEqual and GreaterThanOrEqual are both nil, the flag will be applied
	// to all versions
	//
	// If LessThanOrEqual == GreaterThanOrEqual, the flag will only be applied to that
	// specific version

	// The flag and component that will be set
	Option ExtraOption

	// This flag will only be applied to versions before or equal to this version
	// If it is the default value, it will have no upper bound on versions the
	// flag is applied to
	LessThanOrEqual semver.Version

	// The flag will only be applied to versions after or equal to this version
	// If it is the default value, it will have no lower bound on versions the
	// flag is applied to
	GreaterThanOrEqual semver.Version
}<|MERGE_RESOLUTION|>--- conflicted
+++ resolved
@@ -70,13 +70,7 @@
 // KubernetesConfig contains the parameters used to configure the VM Kubernetes.
 type KubernetesConfig struct {
 	KubernetesVersion string
-<<<<<<< HEAD
-	NodeIP            string
-	NodePort          int
 	ClusterName       string
-	NodeName          string
-=======
->>>>>>> 86790638
 	APIServerName     string
 	APIServerNames    []string
 	APIServerIPs      []net.IP
