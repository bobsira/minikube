--- conflicted
+++ resolved
@@ -112,10 +112,9 @@
   unused-packages = true
 
 [[constraint]]
-<<<<<<< HEAD
   name = "github.com/google/go-cmp"
   version = "0.2.0"
-=======
+
+[[constraint]]
   name = "golang.org/x/text"
-  branch = "master"
->>>>>>> 0f11c4de
+  branch = "master"