//go:build integration
// +build integration

/*
Copyright 2021 The Kubernetes Authors All rights reserved.

Licensed under the Apache License, Version 2.0 (the "License");
you may not use this file except in compliance with the License.
You may obtain a copy of the License at

    http://www.apache.org/licenses/LICENSE-2.0

Unless required by applicable law or agreed to in writing, software
distributed under the License is distributed on an "AS IS" BASIS,
WITHOUT WARRANTIES OR CONDITIONS OF ANY KIND, either express or implied.
See the License for the specific language governing permissions and
limitations under the License.
*/

package integration

import (
	"context"
	"encoding/json"
	"fmt"
	"os/exec"
	"strings"
	"testing"
)

// TestNoKubernetes tests starting minikube without Kubernetes,
// for use cases where user only needs to use the container runtime (docker, containerd, crio) inside minikube
func TestNoKubernetes(t *testing.T) {
	MaybeParallel(t)

	if NoneDriver() {
		t.Skip("None driver does not need --no-kubernetes test")
	}
	type validateFunc func(context.Context, *testing.T, string)
	profile := UniqueProfileName("NoKubernetes")
	ctx, cancel := context.WithTimeout(context.Background(), Minutes(5))
	defer Cleanup(t, profile, cancel)

	// Serial tests
	t.Run("serial", func(t *testing.T) {
		tests := []struct {
			name      string
			validator validateFunc
		}{
<<<<<<< HEAD
			{"StartWithK8s", validateStartWithK8S},
			{"StartWithStopK8s", validateStartWithStopK8s},
=======
			{"StartNoK8sWithVersion", validateStartNoK8sWithVersion},
>>>>>>> c7894135
			{"Start", validateStartNoK8S},
			{"VerifyK8sNotRunning", validateK8SNotRunning},
			{"ProfileList", validateProfileListNoK8S},
			{"Stop", validateStopNoK8S},
			{"StartNoArgs", validateStartNoArgs},
			{"VerifyK8sNotRunningSecond", validateK8SNotRunning},
		}

		for _, tc := range tests {
			tc := tc

			if ctx.Err() == context.DeadlineExceeded {
				t.Fatalf("Unable to run more tests (deadline exceeded)")
			}

			t.Run(tc.name, func(t *testing.T) {
				tc.validator(ctx, t, profile)
				if t.Failed() && *postMortemLogs {
					PostMortemLogs(t, profile)
				}
			})
		}
	})
}

<<<<<<< HEAD
// validateStartWithK8S starts a minikube cluster with Kubernetes started/configured.
func validateStartWithK8S(ctx context.Context, t *testing.T, profile string) {
	defer PostMortemLogs(t, profile)

	args := append([]string{"start", "-p", profile}, StartArgs()...)
	rr, err := Run(t, exec.CommandContext(ctx, Target(), args...))
	if err != nil {
		t.Fatalf("failed to start minikube with args: %q : %v", rr.Command(), err)
	}

	if k8sStatus := getK8sStatus(ctx, t, profile); k8sStatus != "Running" {
		t.Errorf("Kubernetes status, got: %s, want: Running", k8sStatus)
	}
}

// validateStartWithStopK8s starts a minikube cluster while stopping Kubernetes.
func validateStartWithStopK8s(ctx context.Context, t *testing.T, profile string) {
	defer PostMortemLogs(t, profile)

	args := append([]string{"start", "-p", profile, "--no-kubernetes"}, StartArgs()...)
	rr, err := Run(t, exec.CommandContext(ctx, Target(), args...))
	if err != nil {
		t.Fatalf("failed to start minikube with args: %q : %v", rr.Command(), err)
	}

	if k8sStatus := getK8sStatus(ctx, t, profile); k8sStatus != "Stopped" {
		t.Errorf("Kubernetes status, got: %s, want: Stopped", k8sStatus)
	}

	args = []string{"delete", "-p", profile}
	rr, err = Run(t, exec.CommandContext(ctx, Target(), args...))
	if err != nil {
		t.Fatalf("failed to delete minikube profile with args: %q : %v", rr.Command(), err)
=======
// validateStartNoK8sWithVersion expect an error when starting a minikube cluster without kubernetes and with a kubernetes version.
func validateStartNoK8sWithVersion(ctx context.Context, t *testing.T, profile string) {
	defer PostMortemLogs(t, profile)

	args := append([]string{"start", "-p", profile, "--no-kubernetes", "--kubernetes-version=1.20"}, StartArgs()...)
	rr, err := Run(t, exec.CommandContext(ctx, Target(), args...))
	if err == nil {
		t.Fatalf("expected an error but none was thrown with args: %q", rr.Command())
>>>>>>> c7894135
	}
}

// validateStartNoK8S starts a minikube cluster without kubernetes started/configured
func validateStartNoK8S(ctx context.Context, t *testing.T, profile string) {
	defer PostMortemLogs(t, profile)

	args := append([]string{"start", "-p", profile, "--no-kubernetes"}, StartArgs()...)
	rr, err := Run(t, exec.CommandContext(ctx, Target(), args...))
	if err != nil {
		t.Fatalf("failed to start minikube with args: %q : %v", rr.Command(), err)
	}
}

// validateK8SNotRunning validates that there is no kubernetes running inside minikube
func validateK8SNotRunning(ctx context.Context, t *testing.T, profile string) {
	defer PostMortemLogs(t, profile)

	args := []string{"ssh", "-p", profile, "sudo systemctl is-active --quiet service kubelet"}
	rr, err := Run(t, exec.CommandContext(ctx, Target(), args...))
	if err == nil {
		t.Fatalf("Expected Kubelet not to be running and but it is running : %q : %v", rr.Command(), err)
	}
}

// validateStopNoK8S validates that minikube is stopped after a --no-kubernetes start
func validateStopNoK8S(ctx context.Context, t *testing.T, profile string) {
	defer PostMortemLogs(t, profile)

	args := []string{"stop", "-p", profile}
	rr, err := Run(t, exec.CommandContext(ctx, Target(), args...))
	if err != nil {
		t.Fatalf("Failed to stop minikube %q : %v", rr.Command(), err)
	}
}

// validateProfileListNoK8S validates that profile list works with --no-kubernetes
func validateProfileListNoK8S(ctx context.Context, t *testing.T, profile string) {
	defer PostMortemLogs(t, profile)

	args := []string{"profile", "list"}
	rr, err := Run(t, exec.CommandContext(ctx, Target(), args...))
	if err != nil {
		t.Fatalf("Profile list failed : %q : %v", rr.Command(), err)
	}

	if !strings.Contains(rr.Output(), "N/A") {
		t.Fatalf("expected N/A in the profile list for kubernetes version but got : %q : %v", rr.Command(), rr.Output())
	}

	args = []string{"profile", "list", "--output=json"}
	rr, err = Run(t, exec.CommandContext(ctx, Target(), args...))
	if err != nil {
		t.Fatalf("Profile list --output=json failed : %q : %v", rr.Command(), err)
	}

}

// validateStartNoArgs validates that minikube start with no args works.
func validateStartNoArgs(ctx context.Context, t *testing.T, profile string) {
	defer PostMortemLogs(t, profile)

	args := append([]string{"start", "-p", profile}, StartArgs()...)
	rr, err := Run(t, exec.CommandContext(ctx, Target(), args...))
	if err != nil {
		t.Fatalf("failed to start minikube with args: %q : %v", rr.Command(), err)
	}
}

// getK8sStatus returns whether Kubernetes is running. 123
func getK8sStatus(ctx context.Context, t *testing.T, profile string) string {
	// Run `minikube status` as JSON output.
	rr, err := Run(t, exec.CommandContext(ctx, Target(), "-p", profile, "status", "-o", "json"))
	// We expect Kubernetes config to come back as configured, since we started Kubernetes in a previous test.
	if err != nil && rr.ExitCode != 2 {
		t.Errorf("failed to run minikube status with json output. args %q : %v", rr.Command(), err)
	}

	// Unmarshal JSON output.
	var jsonObject map[string]interface{}
	err = json.Unmarshal(rr.Stdout.Bytes(), &jsonObject)
	if err != nil {
		t.Errorf("failed to decode json from minikube status. args %q. %v", rr.Command(), err)
	}
	return fmt.Sprintf("%s", jsonObject["Kubelet"])
}<|MERGE_RESOLUTION|>--- conflicted
+++ resolved
@@ -47,12 +47,9 @@
 			name      string
 			validator validateFunc
 		}{
-<<<<<<< HEAD
-			{"StartWithK8s", validateStartWithK8S},
+			{"StartNoK8sWithVersion", validateStartNoK8sWithVersion},
+      {"StartWithK8s", validateStartWithK8S},
 			{"StartWithStopK8s", validateStartWithStopK8s},
-=======
-			{"StartNoK8sWithVersion", validateStartNoK8sWithVersion},
->>>>>>> c7894135
 			{"Start", validateStartNoK8S},
 			{"VerifyK8sNotRunning", validateK8SNotRunning},
 			{"ProfileList", validateProfileListNoK8S},
@@ -78,7 +75,17 @@
 	})
 }
 
-<<<<<<< HEAD
+// validateStartNoK8sWithVersion expect an error when starting a minikube cluster without kubernetes and with a kubernetes version.
+func validateStartNoK8sWithVersion(ctx context.Context, t *testing.T, profile string) {
+	defer PostMortemLogs(t, profile)
+
+	args := append([]string{"start", "-p", profile, "--no-kubernetes", "--kubernetes-version=1.20"}, StartArgs()...)
+	rr, err := Run(t, exec.CommandContext(ctx, Target(), args...))
+	if err == nil {
+		t.Fatalf("expected an error but none was thrown with args: %q", rr.Command())
+  }
+}
+
 // validateStartWithK8S starts a minikube cluster with Kubernetes started/configured.
 func validateStartWithK8S(ctx context.Context, t *testing.T, profile string) {
 	defer PostMortemLogs(t, profile)
@@ -112,16 +119,6 @@
 	rr, err = Run(t, exec.CommandContext(ctx, Target(), args...))
 	if err != nil {
 		t.Fatalf("failed to delete minikube profile with args: %q : %v", rr.Command(), err)
-=======
-// validateStartNoK8sWithVersion expect an error when starting a minikube cluster without kubernetes and with a kubernetes version.
-func validateStartNoK8sWithVersion(ctx context.Context, t *testing.T, profile string) {
-	defer PostMortemLogs(t, profile)
-
-	args := append([]string{"start", "-p", profile, "--no-kubernetes", "--kubernetes-version=1.20"}, StartArgs()...)
-	rr, err := Run(t, exec.CommandContext(ctx, Target(), args...))
-	if err == nil {
-		t.Fatalf("expected an error but none was thrown with args: %q", rr.Command())
->>>>>>> c7894135
 	}
 }
 
